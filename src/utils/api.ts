--- conflicted
+++ resolved
@@ -44,10 +44,13 @@
     }
     return apiClient.post('/expenses', payload);
   },
-<<<<<<< HEAD
 
-  updateExpense: (id: string, payload: Record<string, any>) => 
-    apiClient.put(`/expenses/${id}`, payload),
+  updateExpense: async (id: string, payload: Record<string, any>, receipt?: File) => {
+    if (receipt) {
+      return apiClient.upload(`/expenses/${id}`, payload, receipt, 'receipt', 'PUT');
+    }
+    return apiClient.put(`/expenses/${id}`, payload);
+  },
   
   reviewExpense: (id: string, payload: { status: 'approved' | 'rejected'; comments?: string }) =>
     apiClient.patch(`/expenses/${id}/review`, payload),
@@ -63,28 +66,5 @@
   // Settings
   getSettings: () => apiClient.get('/settings'),
   updateSettings: (payload: Record<string, any>) => apiClient.put('/settings', payload),
-=======
-  updateExpense: async (id: string, payload: Record<string, any>, receipt?: File) => {
-    if (receipt) {
-      const form = new FormData();
-      Object.entries(payload).forEach(([k, v]) => form.append(k, String(v)));
-      form.append('receipt', receipt);
-      const token = getToken();
-      const res = await fetch(`${API_BASE}/expenses/${id}`, {
-        method: 'PUT',
-        headers: token ? { Authorization: `Bearer ${token}` } : undefined,
-        body: form,
-      });
-      if (!res.ok) throw new Error(`Update expense failed: ${res.status}`);
-      return res.json();
-    }
-    return apiFetch(`/expenses/${id}`, { method: 'PUT', body: JSON.stringify(payload) });
-  },
-  reviewExpense: async (id: string, payload: { status: 'approved' | 'rejected'; comments?: string }) => apiFetch(`/expenses/${id}/review`, { method: 'PATCH', body: JSON.stringify(payload) }),
-  setExpenseReimbursement: async (id: string, payload: { reimbursement_status: 'approved' | 'rejected' }) => apiFetch(`/expenses/${id}/reimbursement`, { method: 'PATCH', body: JSON.stringify(payload) }),
-  deleteExpense: async (id: string) => apiFetch(`/expenses/${id}`, { method: 'DELETE' }),
-  getSettings: async () => apiFetch('/settings'),
-  updateSettings: async (payload: Record<string, any>) => apiFetch('/settings', { method: 'PUT', body: JSON.stringify(payload) }),
->>>>>>> 2b893b28
 };
 
