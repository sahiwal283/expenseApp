import React, { useState, useEffect } from 'react';
import { Plus, Receipt, Search, Filter, Eye, CreditCard as Edit2, Trash2, X } from 'lucide-react';
import { User, Expense, TradeShow } from '../../App';
import { ExpenseForm } from './ExpenseForm';
import { ReceiptUpload } from './ReceiptUpload';
import { api } from '../../utils/api';

interface ExpenseSubmissionProps {
  user: User;
}

export const ExpenseSubmission: React.FC<ExpenseSubmissionProps> = ({ user }) => {
  const [expenses, setExpenses] = useState<Expense[]>([]);
  const [events, setEvents] = useState<TradeShow[]>([]);
  const [showForm, setShowForm] = useState(false);
  const [editingExpense, setEditingExpense] = useState<Expense | null>(null);
  const [showReceiptUpload, setShowReceiptUpload] = useState(false);
  const [searchTerm, setSearchTerm] = useState('');
  const [filterStatus, setFilterStatus] = useState('all');
  const [filterEvent, setFilterEvent] = useState('all');
  const [receiptModalUrl, setReceiptModalUrl] = useState<string | null>(null);
  const [pendingReceiptFile, setPendingReceiptFile] = useState<File | null>(null);

  useEffect(() => {
    (async () => {
      if (api.USE_SERVER) {
        try {
          const [ev, ex] = await Promise.all([
            api.getEvents(),
            api.getExpenses(),
          ]);
          setEvents(ev || []);
          setExpenses(ex || []);
        } catch {
          setEvents([]);
          setExpenses([]);
        }
      } else {
        const storedExpenses = localStorage.getItem('tradeshow_expenses');
        const storedEvents = localStorage.getItem('tradeshow_events');
        if (storedExpenses) setExpenses(JSON.parse(storedExpenses));
        if (storedEvents) setEvents(JSON.parse(storedEvents));
      }
    })();
  }, []);

<<<<<<< HEAD
  const handleSaveExpense = async (expenseData: Omit<Expense, 'id'>, receiptFile?: File | null) => {
=======
  const handleSaveExpense = async (expenseData: Omit<Expense, 'id'>, file?: File) => {
>>>>>>> 2b893b28
    if (api.USE_SERVER) {
      if (editingExpense) {
        await api.updateExpense(editingExpense.id, {
          category: expenseData.category,
          merchant: expenseData.merchant,
          amount: expenseData.amount,
          date: expenseData.date,
          description: expenseData.description,
          card_used: expenseData.cardUsed,
          reimbursement_required: expenseData.reimbursementRequired,
          location: expenseData.location,
          zoho_entity: expenseData.zohoEntity,
        }, file || undefined);
      } else {
        // Pass the receipt file to the API
        await api.createExpense({
          event_id: expenseData.tradeShowId,
          category: expenseData.category,
          merchant: expenseData.merchant,
          amount: expenseData.amount,
          date: expenseData.date,
          description: expenseData.description,
          card_used: expenseData.cardUsed,
          reimbursement_required: expenseData.reimbursementRequired,
          location: expenseData.location,
<<<<<<< HEAD
        }, receiptFile || undefined);
=======
        }, file || pendingReceiptFile || undefined);
>>>>>>> 2b893b28
      }
      setPendingReceiptFile(null); // Clear after save
      const refreshed = await api.getExpenses();
      setExpenses(refreshed || []);
    } else {
      const newExpense: Expense = {
        ...expenseData,
        id: editingExpense?.id || Date.now().toString(),
        userId: user.id,
        receiptUrl: receiptFile ? URL.createObjectURL(receiptFile) : undefined
      };
      const updatedExpenses = editingExpense
        ? expenses.map(expense => expense.id === editingExpense.id ? newExpense : expense)
        : [...expenses, newExpense];
      setExpenses(updatedExpenses);
      localStorage.setItem('tradeshow_expenses', JSON.stringify(updatedExpenses));
    }
    setShowForm(false);
    setEditingExpense(null);
  };

  const handleEditExpense = (expense: Expense) => {
    setEditingExpense(expense);
    setShowForm(true);
    setPendingReceiptFile(file); // Store the receipt file
  };

  const handleDeleteExpense = async (expenseId: string) => {
    if (api.USE_SERVER) {
      await api.deleteExpense(expenseId);
      setPendingReceiptFile(null); // Clear after save
      const refreshed = await api.getExpenses();
      setExpenses(refreshed || []);
    } else {
      const updatedExpenses = expenses.filter(expense => expense.id !== expenseId);
      setExpenses(updatedExpenses);
      localStorage.setItem('tradeshow_expenses', JSON.stringify(updatedExpenses));
    }
  };

  const handleReceiptProcessed = (receiptData: any, file: File) => {
    const newExpense: Omit<Expense, 'id'> = {
      userId: user.id,
      tradeShowId: '',
      amount: receiptData.total || 0,
      category: receiptData.category || 'Other',
      merchant: receiptData.merchant || '',
      date: receiptData.date || new Date().toISOString().split('T')[0],
      description: receiptData.description || '',
      status: 'pending',
      location: receiptData.location || '',
      extractedData: receiptData
    };

    setEditingExpense(null);
    setShowForm(true);
    setPendingReceiptFile(file); // Store the receipt file
    // Pre-populate form with OCR data
    setTimeout(() => {
      const event = new CustomEvent('populateExpenseForm', { detail: newExpense });
      window.dispatchEvent(event);
    }, 100);
    setShowReceiptUpload(false);
  };

  const filteredExpenses = expenses.filter(expense => {
    const matchesSearch = expense.merchant.toLowerCase().includes(searchTerm.toLowerCase()) ||
                         expense.description.toLowerCase().includes(searchTerm.toLowerCase());
    const matchesStatus = filterStatus === 'all' || expense.status === filterStatus;
    const matchesEvent = filterEvent === 'all' || expense.tradeShowId === filterEvent;
    const matchesUser = user.role === 'admin' || user.role === 'accountant' || expense.userId === user.id;
    
    return matchesSearch && matchesStatus && matchesEvent && matchesUser;
  });

  const getStatusColor = (status: string) => {
    const colors = {
      'pending': 'bg-yellow-100 text-yellow-800',
      'approved': 'bg-emerald-100 text-emerald-800',
      'rejected': 'bg-red-100 text-red-800'
    };
    return colors[status as keyof typeof colors] || colors['pending'];
  };

  const getCategoryColor = (category: string) => {
    const colors = {
      'Flights': 'bg-blue-100 text-blue-800',
      'Hotels': 'bg-emerald-100 text-emerald-800',
      'Meals': 'bg-orange-100 text-orange-800',
      'Supplies': 'bg-purple-100 text-purple-800',
      'Transportation': 'bg-yellow-100 text-yellow-800',
      'Other': 'bg-gray-100 text-gray-800'
    };
    return colors[category as keyof typeof colors] || colors['Other'];
  };

  if (showForm) {
    return (
      <ExpenseForm
        expense={editingExpense}
        events={events}
        onSave={handleSaveExpense}
        onCancel={() => {
          setShowForm(false);
          setEditingExpense(null);
        }}
      />
    );
  }

  if (showReceiptUpload) {
    return (
      <ReceiptUpload
        onReceiptProcessed={handleReceiptProcessed}
        onCancel={() => setShowReceiptUpload(false)}
      />
    );
  }

  return (
    <div className="space-y-6">
      <div className="flex items-center justify-between">
        <div>
          <h1 className="text-2xl font-bold text-gray-900">Expense Management</h1>
          <p className="text-gray-600 mt-1">Submit and track your trade show expenses</p>
        </div>
        <div className="flex space-x-3">
          <button
            onClick={() => setShowReceiptUpload(true)}
            className="bg-white border border-gray-300 text-gray-700 px-6 py-3 rounded-lg font-medium hover:bg-gray-50 transition-colors flex items-center space-x-2"
          >
            <Receipt className="w-5 h-5" />
            <span>Scan Receipt</span>
          </button>
          <button
            onClick={() => setShowForm(true)}
            className="bg-gradient-to-r from-blue-500 to-emerald-500 text-white px-6 py-3 rounded-lg font-medium hover:from-blue-600 hover:to-emerald-600 transition-all duration-200 flex items-center space-x-2"
          >
            <Plus className="w-5 h-5" />
            <span>Add Expense</span>
          </button>
        </div>
      </div>

      {/* Filters */}
      <div className="bg-white rounded-xl shadow-sm border border-gray-200 p-6">
        <div className="grid grid-cols-1 md:grid-cols-3 gap-4">
          <div className="relative">
            <Search className="absolute left-3 top-1/2 transform -translate-y-1/2 w-5 h-5 text-gray-400" />
            <input
              type="text"
              value={searchTerm}
              onChange={(e) => setSearchTerm(e.target.value)}
              placeholder="Search expenses..."
              className="pl-10 pr-4 py-2 w-full border border-gray-300 rounded-lg focus:ring-2 focus:ring-blue-500 focus:border-transparent"
            />
          </div>

          <select
            value={filterStatus}
            onChange={(e) => setFilterStatus(e.target.value)}
            className="px-4 py-2 border border-gray-300 rounded-lg focus:ring-2 focus:ring-blue-500 focus:border-transparent"
          >
            <option value="all">All Status</option>
            <option value="pending">Pending</option>
            <option value="approved">Approved</option>
            <option value="rejected">Rejected</option>
          </select>

          <select
            value={filterEvent}
            onChange={(e) => setFilterEvent(e.target.value)}
            className="px-4 py-2 border border-gray-300 rounded-lg focus:ring-2 focus:ring-blue-500 focus:border-transparent"
          >
            <option value="all">All Events</option>
            {events.map(event => (
              <option key={event.id} value={event.id}>{event.name}</option>
            ))}
          </select>
        </div>
      </div>

      {/* Expenses List */}
      {filteredExpenses.length === 0 ? (
        <div className="bg-white rounded-xl shadow-sm border border-gray-200 p-12 text-center">
          <Receipt className="w-16 h-16 text-gray-300 mx-auto mb-4" />
          <h3 className="text-lg font-medium text-gray-900 mb-2">No Expenses Found</h3>
          <p className="text-gray-600 mb-6 max-w-md mx-auto">
            {searchTerm || filterStatus !== 'all' || filterEvent !== 'all'
              ? 'Try adjusting your filters to see more expenses.'
              : 'Start by submitting your first expense or scanning a receipt.'
            }
          </p>
          <div className="flex justify-center space-x-4">
            <button
              onClick={() => setShowReceiptUpload(true)}
              className="bg-white border border-gray-300 text-gray-700 px-6 py-3 rounded-lg font-medium hover:bg-gray-50 transition-colors"
            >
              Scan Receipt
            </button>
            <button
              onClick={() => setShowForm(true)}
              className="bg-gradient-to-r from-blue-500 to-emerald-500 text-white px-6 py-3 rounded-lg font-medium hover:from-blue-600 hover:to-emerald-600 transition-all duration-200"
            >
              Add Expense
            </button>
          </div>
        </div>
      ) : (
        <div className="bg-white rounded-xl shadow-sm border border-gray-200 overflow-hidden">
          <div className="overflow-x-auto">
            <table className="w-full">
              <thead className="bg-gray-50">
                <tr>
                  <th className="px-6 py-4 text-left text-sm font-medium text-gray-900">Date</th>
                  <th className="px-6 py-4 text-left text-sm font-medium text-gray-900">Merchant</th>
                  <th className="px-6 py-4 text-left text-sm font-medium text-gray-900">Category</th>
                  <th className="px-6 py-4 text-left text-sm font-medium text-gray-900">Card Used</th>
                  <th className="px-6 py-4 text-left text-sm font-medium text-gray-900">Amount</th>
                  <th className="px-6 py-4 text-left text-sm font-medium text-gray-900">Status</th>
                  <th className="px-6 py-4 text-left text-sm font-medium text-gray-900">Reimbursement</th>
                  <th className="px-6 py-4 text-left text-sm font-medium text-gray-900">Receipt</th>
                  <th className="px-6 py-4 text-left text-sm font-medium text-gray-900">Event</th>
                  <th className="px-6 py-4 text-right text-sm font-medium text-gray-900">Actions</th>
                </tr>
              </thead>
              <tbody className="divide-y divide-gray-200">
                {filteredExpenses.map((expense) => {
                  const event = events.find(e => e.id === expense.tradeShowId);
                  
                  return (
                    <tr key={expense.id} className="hover:bg-gray-50">
                      <td className="px-6 py-4 text-sm text-gray-900">
                        {new Date(expense.date).toLocaleDateString()}
                      </td>
                      <td className="px-6 py-4">
                        <div>
                          <div className="text-sm font-medium text-gray-900">{expense.merchant}</div>
                          {expense.location && (
                            <div className="text-sm text-gray-500">{expense.location}</div>
                          )}
                        </div>
                      </td>
                      <td className="px-6 py-4">
                        <span className={`px-2 py-1 text-xs font-medium rounded-full ${getCategoryColor(expense.category)}`}>
                          {expense.category}
                        </span>
                      </td>
                      <td className="px-6 py-4 text-sm text-gray-900">
                        {expense.cardUsed}
                      </td>
                      <td className="px-6 py-4 text-sm font-semibold text-gray-900">
                        ${expense.amount.toFixed(2)}
                      </td>
                      <td className="px-6 py-4">
                        <span className={`px-2 py-1 text-xs font-medium rounded-full ${getStatusColor(expense.status)}`}>
                          {expense.status.charAt(0).toUpperCase() + expense.status.slice(1)}
                        </span>
                      </td>
                      <td className="px-6 py-4">
                        <span className={`px-2 py-1 text-xs font-medium rounded-full ${
                          expense.reimbursementRequired ? 'bg-orange-100 text-orange-800' : 'bg-gray-100 text-gray-800'
                        }`}>
                          {expense.reimbursementRequired ? 'Required' : 'Not Required'}
                        </span>
                      </td>
                      <td className="px-6 py-4">
                        {expense.receiptUrl ? (
                          <button
                            onClick={() => setReceiptModalUrl(expense.receiptUrl.replace(/^\/uploads/, '/api/uploads'))}
                            className="text-blue-600 hover:text-blue-800 text-sm font-medium"
                          >
                            View Receipt
                          </button>
                        ) : (
                          <span className="text-gray-400 text-sm">No receipt</span>
                        )}
                      </td>
                      <td className="px-6 py-4 text-sm text-gray-900">
                        {event ? event.name : 'No Event'}
                      </td>
                      <td className="px-6 py-4 text-right">
                        <div className="flex items-center justify-end space-x-2">
                          <button
                            onClick={() => handleEditExpense(expense)}
                            className="p-2 text-gray-600 hover:text-blue-600 hover:bg-blue-50 rounded-lg transition-colors"
                            title="Edit"
                          >
                            <Edit2 className="w-4 h-4" />
                          </button>
                          <button
                            onClick={() => handleDeleteExpense(expense.id)}
                            className="p-2 text-gray-600 hover:text-red-600 hover:bg-red-50 rounded-lg transition-colors"
                            title="Delete"
                          >
                            <Trash2 className="w-4 h-4" />
                          </button>
                        </div>
                      </td>
                    </tr>
                  );
                })}
              </tbody>
            </table>
          </div>
        </div>
      )}

      {/* Receipt Modal */}
      {receiptModalUrl && (
        <div className="fixed inset-0 bg-black bg-opacity-50 z-50 flex items-center justify-center p-4" onClick={() => setReceiptModalUrl(null)}>
          <div className="bg-white rounded-xl max-w-4xl max-h-[90vh] overflow-auto" onClick={(e) => e.stopPropagation()}>
            <div className="sticky top-0 bg-white border-b border-gray-200 p-4 flex items-center justify-between">
              <h3 className="text-lg font-semibold text-gray-900">Receipt</h3>
              <button onClick={() => setReceiptModalUrl(null)} className="p-2 text-gray-600 hover:text-gray-900 hover:bg-gray-100 rounded-lg">
                <svg className="w-5 h-5" fill="none" stroke="currentColor" viewBox="0 0 24 24">
                  <path strokeLinecap="round" strokeLinejoin="round" strokeWidth={2} d="M6 18L18 6M6 6l12 12" />
                </svg>
              </button>
            </div>
            <div className="p-6">
              <img src={receiptModalUrl} alt="Receipt" className="max-w-md mx-auto rounded-lg shadow-lg" />
            </div>
          </div>
        </div>
      )}
    </div>
  );
};<|MERGE_RESOLUTION|>--- conflicted
+++ resolved
@@ -44,11 +44,7 @@
     })();
   }, []);
 
-<<<<<<< HEAD
-  const handleSaveExpense = async (expenseData: Omit<Expense, 'id'>, receiptFile?: File | null) => {
-=======
   const handleSaveExpense = async (expenseData: Omit<Expense, 'id'>, file?: File) => {
->>>>>>> 2b893b28
     if (api.USE_SERVER) {
       if (editingExpense) {
         await api.updateExpense(editingExpense.id, {
@@ -63,7 +59,6 @@
           zoho_entity: expenseData.zohoEntity,
         }, file || undefined);
       } else {
-        // Pass the receipt file to the API
         await api.createExpense({
           event_id: expenseData.tradeShowId,
           category: expenseData.category,
@@ -74,11 +69,7 @@
           card_used: expenseData.cardUsed,
           reimbursement_required: expenseData.reimbursementRequired,
           location: expenseData.location,
-<<<<<<< HEAD
-        }, receiptFile || undefined);
-=======
         }, file || pendingReceiptFile || undefined);
->>>>>>> 2b893b28
       }
       setPendingReceiptFile(null); // Clear after save
       const refreshed = await api.getExpenses();
@@ -87,8 +78,7 @@
       const newExpense: Expense = {
         ...expenseData,
         id: editingExpense?.id || Date.now().toString(),
-        userId: user.id,
-        receiptUrl: receiptFile ? URL.createObjectURL(receiptFile) : undefined
+        userId: user.id
       };
       const updatedExpenses = editingExpense
         ? expenses.map(expense => expense.id === editingExpense.id ? newExpense : expense)
