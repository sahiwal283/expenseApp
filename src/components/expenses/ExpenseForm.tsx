--- conflicted
+++ resolved
@@ -6,7 +6,7 @@
 interface ExpenseFormProps {
   expense?: Expense | null;
   events: TradeShow[];
-  onSave: (expense: Omit<Expense, 'id'>, receiptFile?: File | null) => void;
+  onSave: (expense: Omit<Expense, 'id'>) => void;
   onCancel: () => void;
 }
 
@@ -81,13 +81,8 @@
   const handleSubmit = (e: React.FormEvent) => {
     e.preventDefault();
     
-<<<<<<< HEAD
-    // Pass the receipt file along with the form data
-    onSave(formData, receiptFile);
-=======
     
     onSave(formData, receiptFile || undefined);
->>>>>>> 2b893b28
   };
 
   const handleReceiptUpload = async (e: React.ChangeEvent<HTMLInputElement>) => {
@@ -412,6 +407,19 @@
                 Note: Last 4 digits may differ when using Apple Pay.
               </p>
             </div>
+
+            <div>
+              <label className="block text-sm font-medium text-gray-700 mb-2">
+                Location
+              </label>
+              <input
+                type="text"
+                value={formData.location}
+                onChange={(e) => setFormData({ ...formData, location: e.target.value })}
+                className="w-full px-4 py-3 border border-gray-300 rounded-lg focus:ring-2 focus:ring-blue-500 focus:border-transparent"
+                placeholder="e.g., Las Vegas, NV"
+              />
+            </div>
           </div>
 
           <div>
